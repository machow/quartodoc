--- conflicted
+++ resolved
@@ -30,10 +30,7 @@
     importlib-metadata>=5.1.0
     importlib-resources>=5.10.2
     pydantic<2.0
-<<<<<<< HEAD
-=======
     pyyaml
->>>>>>> 7c50929b
     typing-extensions>=4.4.0
     watchdog>=3.0.0
 
