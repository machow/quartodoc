[flake8]
<<<<<<< HEAD
exclude = docs, test_*, .flake8
=======
exclude = docs, test_*, examples
>>>>>>> dcdeb41f
max-line-length = 90
ignore =
    # line too long
    E501,
    # line before binary operator
    W503,
    # redefinition of unused function name
    F811<|MERGE_RESOLUTION|>--- conflicted
+++ resolved
@@ -1,9 +1,5 @@
 [flake8]
-<<<<<<< HEAD
-exclude = docs, test_*, .flake8
-=======
-exclude = docs, test_*, examples
->>>>>>> dcdeb41f
+exclude = docs, test_*, .flake8, examples
 max-line-length = 90
 ignore =
     # line too long
