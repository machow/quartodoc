from __future__ import annotations

import quartodoc.ast as qast

from contextlib import contextmanager
from griffe.docstrings import dataclasses as ds
from griffe import dataclasses as dc
from tabulate import tabulate
from plum import dispatch
from typing import Tuple, Union, Optional
from quartodoc import layout

from .base import Renderer, escape, sanitize, convert_rst_link_to_md


try:
    # Name and Expression were moved to expressions in v0.28
    from griffe import expressions as expr
except ImportError:
    from griffe import dataclasses as expr


def _has_attr_section(el: dc.Docstring | None):
    if el is None:
        return False

    return any([isinstance(x, ds.DocstringSectionAttributes) for x in el.parsed])



class MdRenderer(Renderer):
    """Render docstrings to markdown.

    Parameters
    ----------
    header_level: int
        The level of the header (e.g. 1 is the biggest).
    show_signature: bool
        Whether to show the function signature.
    show_signature_annotations: bool
        Whether to show annotations in the function signature.
    display_name: str
        The default name shown for documented functions. Either "name", "relative",
        "full", or "canonical". These options range from just the function name, to its
        full path relative to its package, to including the package name, to its
        the its full path relative to its .__module__.

    Examples
    --------

    >>> from quartodoc import MdRenderer, get_object
    >>> renderer = MdRenderer(header_level=2)
    >>> f = get_object("quartodoc", "get_object")
    >>> print(renderer.render(f)[:81])
    ## get_object
    `get_object(module: str, object_name: str, parser: str = 'numpy')`

    """

    style = "markdown"

    def __init__(
        self,
        header_level: int = 1,
        show_signature: bool = True,
        show_signature_annotations: bool = False,
        display_name: str = "relative",
        hook_pre=None,
        use_interlinks = False,

    ):
        self.header_level = header_level
        self.show_signature = show_signature
        self.show_signature_annotations = show_signature_annotations
        self.display_name = display_name
        self.hook_pre = hook_pre
        self.use_interlinks = use_interlinks

        self.crnt_header_level = self.header_level

    @contextmanager
    def _increment_header(self, n = 1):
        self.crnt_header_level += n
        try:
            yield
        finally: 
            self.crnt_header_level -= n


    def _fetch_object_dispname(self, el: "dc.Alias | dc.Object"):
        # TODO: copied from Builder, should move into util function
        if self.display_name == "name":
            return el.name
        elif self.display_name == "relative":
            return ".".join(el.path.split(".")[1:])

        elif self.display_name == "full":
            return el.path

        elif self.display_name == "canonical":
            return el.canonical_path

        raise ValueError(f"Unsupported display_name: `{self.display_name}`")
    
    def _render_table(self, rows, headers):
        table = tabulate(rows, headers=headers, tablefmt="github")

        return table


    # render_annotation method --------------------------------------------------------

    @dispatch
    def render_annotation(self, el: str) -> str:
        """Special hook for rendering a type annotation.
        Parameters
        ----------
        el:
            An object representing a type annotation.
        """
        return el
    
    @dispatch
    def render_annotation(self, el: None) -> str:
        return ""
    
    @dispatch
    def render_annotation(self, el: expr.Name) -> str:
        # TODO: maybe there is a way to get tabulate to handle this?
        # unescaped pipes screw up table formatting
        return f"[{sanitize(el.source)}](`{el.full}`)"

    @dispatch
    def render_annotation(self, el: expr.Expression) -> str:
        return "".join(map(self.render_annotation, el))

    # signature method --------------------------------------------------------

    @dispatch
    def signature(self, el: dc.Alias, source: Optional[dc.Alias] = None):
        """Return a string representation of an object's signature."""
        return self.signature(el.target, el)

    @dispatch
    def signature(self, el: Union[dc.Class, dc.Function], source: Optional[dc.Alias] = None):
        name = self._fetch_object_dispname(source or el)
        pars = self.render(el.parameters)

        return f"`{name}({pars})`"

    @dispatch
    def signature(self, el: Union[dc.Module, dc.Attribute], source: Optional[dc.Alias] = None):
        name = self._fetch_object_dispname(source or el)
        return f"`{name}`"


    @dispatch
    def render_header(self, el: layout.Doc):
        """Render the header of a docstring, including any anchors."""
        _str_dispname = el.name

        # TODO: support anchors that are not fully qualified paths?
        # e.g. get_object, rather than quartodoc.get_object
        _anchor = f"{{ #{el.obj.path} }}"
        return f"{'#' * self.crnt_header_level} {_str_dispname} {_anchor}"

        
    # render method -----------------------------------------------------------

    @dispatch
    def render(self, el):
        """Return a string representation of an object, or layout element."""

        raise NotImplementedError(f"Unsupported type: {type(el)}")

    @dispatch
    def render(self, el: str):
        return el

    # render layouts ==========================================================

    @dispatch
    def render(self, el: layout.Page):
        if el.summary:
            sum_ = el.summary
            header = [f"{'#' * self.crnt_header_level} {sum_.name}\n\n{sum_.desc}"]
        else:
            header = []

        result = map(self.render, el.contents)

        return "\n\n".join([*header, *result])

    @dispatch
    def render(self, el: layout.Section):
        section_top = f"{'#' * self.crnt_header_level} {el.title}\n\n{el.desc}"

        with self._increment_header():
            body = list(map(self.render, el.contents))

        return "\n\n".join([section_top, *body])
    
    @dispatch
    def render(self, el: layout.Interlaced):
        # render a sequence of objects with like-sections together.
        # restrict its behavior to documenting functions for now ----
        for doc in el.contents:
            if not isinstance(doc, (layout.DocFunction, layout.DocAttribute)):
                raise NotImplementedError(
                    "Can only render Interlaced elements if all content elements"
                    " are function or attribute docs."
                    f" Found an element of type {type(doc)}, with name {doc.name}"
                )

        # render ----
        # currently, we use everything from the first function, and just render
        # the signatures together
        first_doc = el.contents[0]
        objs = [doc.obj for doc in el.contents]

        if first_doc.obj.docstring is None:
            raise ValueError("The first element of Interlaced must have a docstring.")

        
        str_title = self.render_header(first_doc)
        str_sig = "\n\n".join(map(self.signature, objs))
        str_body = []

        # TODO: we should also interlace parameters and examples
        # parsed = map(qast.transform, [x.docstring.parsed for x in objs if x.docstring])

        # TODO: this is copied from the render method for dc.Object
        for section in qast.transform(first_doc.obj.docstring.parsed):
            title = section.title or section.kind.value
            body = self.render(section)

            if title != "text":
                header = f"{'#' * (self.crnt_header_level + 1)} {title.title()}"
                str_body.append("\n\n".join([header, body]))
            else:
                str_body.append(body)

        if self.show_signature:
            parts = [str_title, str_sig, *str_body]
        else:
            parts = [str_title, *str_body]

        return "\n\n".join(parts)

    @dispatch
    def render(self, el: layout.Doc):
        raise NotImplementedError(f"Unsupported Doc type: {type(el)}")

    @dispatch
    def render(self, el: Union[layout.DocClass, layout.DocModule]):
        title = self.render_header(el)

        attr_docs = []
        meth_docs = []
        class_docs = []

        if el.members:
            sub_header = "#" * (self.crnt_header_level + 1)
            raw_attrs = [x for x in el.members if x.obj.is_attribute]
            raw_meths = [x for x in el.members if x.obj.is_function]
            raw_classes = [x for x in el.members if x.obj.is_class]


            header = "| Name | Description |\n| --- | --- |"

            # attribute summary table ----
            # docstrings can define an attributes section. If that exists on
            # then we skip summarizing each attribute into a table.
            # TODO: for now, we skip making an attribute table on classes, unless
            # they contain an attributes section in the docstring
            if (
                    raw_attrs
                    and not _has_attr_section(el.obj.docstring)
                    # TODO: what should backwards compat be?
                    # and not isinstance(el, layout.DocClass)
                ):

                _attrs_table = "\n".join(map(self.summarize, raw_attrs))
                attrs = f"{sub_header} Attributes\n\n{header}\n{_attrs_table}"
                attr_docs.append(attrs)
            
            # classes summary table ----
            if raw_classes:
                _summary_table = "\n".join(map(self.summarize, raw_classes))
                section_name = "Classes"
                objs = f"{sub_header} {section_name}\n\n{header}\n{_summary_table}"
                class_docs.append(objs)

                n_incr = 1 if el.flat else 2
                with self._increment_header(n_incr):
                    class_docs.extend([self.render(x) for x in raw_classes if isinstance(x, layout.Doc)])

            # method summary table ----
            if raw_meths:
                _summary_table = "\n".join(map(self.summarize, raw_meths))
                section_name = (
                    "Methods" if isinstance(el, layout.DocClass)
                    else "Functions"
                )
                objs = f"{sub_header} {section_name}\n\n{header}\n{_summary_table}"
                meth_docs.append(objs)

                # TODO use context manager, or context variable?
                n_incr = 1 if el.flat else 2
                with self._increment_header(n_incr):
                    meth_docs.extend([self.render(x) for x in raw_meths if isinstance(x, layout.Doc)])

        body = self.render(el.obj)
        return "\n\n".join([title, body, *attr_docs, *class_docs, *meth_docs])

    @dispatch
    def render(self, el: layout.DocFunction):
        title = self.render_header(el)

        return "\n\n".join([title, self.render(el.obj)])

    @dispatch
    def render(self, el: layout.DocAttribute):
        title = self.render_header(el)
        return "\n\n".join([title, self.render(el.obj)])

    # render griffe objects ===================================================

    @dispatch
    def render(self, el: Union[dc.Object, dc.Alias]):
        """Render high level objects representing functions, classes, etc.."""

        str_sig = self.signature(el)

        str_body = []
        if el.docstring is None:
            pass
        else:
            patched_sections = qast.transform(el.docstring.parsed)
            for section in patched_sections:
                title = section.title or section.kind.value
                body = self.render(section)

                if title != "text":
                    header = f"{'#' * (self.crnt_header_level + 1)} {title.title()}"
                    str_body.append("\n\n".join([header, body]))
                else:
                    str_body.append(body)

        if self.show_signature:
            parts = [str_sig, *str_body]
        else:
            parts = [*str_body]

        return "\n\n".join(parts)

    # signature parts -------------------------------------------------------------

    @dispatch
    def render(self, el: dc.Parameters):
        # index for switch from positional to kw args (via an unnamed *)
        try:
            kw_only = [par.kind for par in el].index(dc.ParameterKind.keyword_only)
        except ValueError:
            kw_only = None

        # index for final positionly only args (via /)
        try:
            pos_only = max([ii for ii, el in enumerate(el) if el.kind == dc.ParameterKind.positional_only])
        except ValueError:
            pos_only = None

        
        pars = list(map(self.render, el))

        # insert a single `*,` argument to represent the shift to kw only arguments,
        # only if the shift to kw_only was not triggered by *args (var_positional)
        if (
            kw_only is not None
            and kw_only > 0
            and el[kw_only-1].kind != dc.ParameterKind.var_positional
        ):
            pars.insert(kw_only, sanitize("*"))

        # insert a single `/, ` argument to represent shift from positional only arguments
        # note that this must come before a single *, so it's okay that both this
        # and block above insert into pars
        if pos_only is not None:
            pars.insert(pos_only + 1, sanitize("/"))

        return ", ".join(pars)

    @dispatch
    def render(self, el: dc.Parameter):
        # TODO: missing annotation
        splats = {dc.ParameterKind.var_keyword, dc.ParameterKind.var_positional}
        has_default = el.default and el.kind not in splats

        if el.kind == dc.ParameterKind.var_keyword:
            glob = "**"
        elif el.kind == dc.ParameterKind.var_positional:
            glob = "*"
        else:
            glob = ""

        annotation = self.render_annotation(el.annotation)
        if self.show_signature_annotations:
            if annotation and has_default:
                res = f"{glob}{el.name}: {annotation} = {el.default}"
            elif annotation:
                res = f"{glob}{el.name}: {annotation}"
        elif has_default:
            res = f"{glob}{el.name}={el.default}"
        else:
            res = f"{glob}{el.name}"

        return sanitize(res)

    # docstring parts -------------------------------------------------------------

    # text ----
    # note this can be a number of things. for example, opening docstring text,
    # or a section with a header not included in the numpydoc standard
    @dispatch
    def render(self, el: ds.DocstringSectionText):
        new_el = qast.transform(el)
        if isinstance(new_el, ds.DocstringSectionText):
            # ensures we don't recurse forever
            return el.value

        return self.render(new_el)

    # parameters ----

    @dispatch
    def render(self, el: ds.DocstringSectionParameters):
        rows = list(map(self.render, el.value))
        header = ["Name", "Type", "Description", "Default"]
<<<<<<< HEAD
        # if rows[1][2].startswith("(Deprecated). A function name"):
        #     import ipdb; ipdb.set_trace()
        return tabulate(rows, header, tablefmt="github")
=======

        return self._render_table(rows, header)
>>>>>>> 772feed7

    @dispatch
    def render(self, el: ds.DocstringParameter) -> Tuple[str]:
        # TODO: if default is not, should return the word "required" (unescaped)
        default = "_required_" if el.default is None else escape(el.default)

        annotation = self.render_annotation(el.annotation)
        clean_desc = sanitize(el.description, allow_markdown=True)
        return (escape(el.name), annotation, clean_desc, default)

    # attributes ----

    @dispatch
    def render(self, el: ds.DocstringSectionAttributes):
        header = ["Name", "Type", "Description"]
        rows = list(map(self.render, el.value))

        return self._render_table(rows, header)

    @dispatch
    def render(self, el: ds.DocstringAttribute):
        row = [
            sanitize(el.name),
            self.render_annotation(el.annotation),
            sanitize(el.description or "", allow_markdown=True)
        ]
        return row

    # warnings ----

    @dispatch
    def render(self, el: qast.DocstringSectionWarnings):
        return el.value

    # see also ----

    @dispatch
    def render(self, el: qast.DocstringSectionSeeAlso):
        # TODO: attempt to parse See Also sections
        return convert_rst_link_to_md(el.value)

    # notes ----

    @dispatch
    def render(self, el: qast.DocstringSectionNotes):
        return el.value

    # examples ----

    @dispatch
    def render(self, el: ds.DocstringSectionExamples):
        # its value is a tuple: DocstringSectionKind["text" | "examples"], str
        data = map(qast.transform, el.value)
        return "\n\n".join(list(map(self.render, data)))

    @dispatch
    def render(self, el: qast.ExampleCode):
        return f"""```python
{el.value}
```"""

    @dispatch
    def render(self, el: qast.ExampleText):
        return el.value

    # returns ----

    @dispatch
    def render(self, el: Union[ds.DocstringSectionReturns, ds.DocstringSectionRaises]):
        rows = list(map(self.render, el.value))
        header = ["Type", "Description"]

        return self._render_table(rows, header)

    @dispatch
    def render(self, el: Union[ds.DocstringReturn, ds.DocstringRaise]):
        # similar to DocstringParameter, but no name or default
        annotation = self.render_annotation(el.annotation)
        return (annotation, sanitize(el.description, allow_markdown=True))

    # unsupported parts ----

    @dispatch.multi(
        (ds.DocstringAdmonition,),
        (ds.DocstringDeprecated,),
        (ds.DocstringWarn,),
        (ds.DocstringYield,),
        (ds.DocstringReceive,),
        (ds.DocstringAttribute,),
    )
    def render(self, el):
        raise NotImplementedError(f"{type(el)}")

    
    # Summarize ===============================================================
    # this method returns a summary description, such as a table summarizing a
    # layout.Section, or a row in the table for layout.Page or layout.DocFunction.

    @staticmethod
    def _summary_row(link, description):
        return f"| {link} | {sanitize(description, allow_markdown=True)} |"

    @dispatch
    def summarize(self, el):
        """Produce a summary table."""

        raise NotImplementedError("Unsupported type: {type(el)}")

    @dispatch
    def summarize(self, el: layout.Layout):
        rendered_sections = list(map(self.summarize, el.sections))
        return "\n\n".join(rendered_sections)

    @dispatch
    def summarize(self, el: layout.Section):
        desc = f"\n\n{el.desc}" if el.desc is not None else ""
        if el.title is not None:
            header = f"## {el.title}{desc}"
        elif el.subtitle is not None:
            header = f"### {el.subtitle}{desc}"
        else:
            header = ""

        if el.contents:
            thead = "| | |\n| --- | --- |"

            rendered = []
            for child in el.contents:
                rendered.append(self.summarize(child))

            str_func_table = "\n".join([thead, *rendered])
            return f"{header}\n\n{str_func_table}"
        
        return header

    @dispatch
    def summarize(self, el: layout.Page):
        if el.summary is not None:
            # TODO: assumes that files end with .qmd
            return self._summary_row(f"[{el.summary.name}]({el.path}.qmd)", el.summary.desc)

        if len(el.contents) > 1 and not el.flatten:
            raise ValueError(
                "Cannot summarize Page. Either set its `summary` attribute with name "
                "and description details, or set `flatten` to True."
            )

        else:
            rows = [self.summarize(entry, el.path) for entry in el.contents]
            return "\n".join(rows)

    @dispatch
    def summarize(self, el: layout.MemberPage):
        # TODO: model should validate these only have a single entry
        return self.summarize(el.contents[0], el.path, shorten = True)
    
    @dispatch
    def summarize(self, el: layout.Interlaced, *args, **kwargs):
        rows = [self.summarize(doc, *args, **kwargs) for doc in el.contents]

        return "\n".join(rows)

    @dispatch
    def summarize(self, el: layout.Doc, path: Optional[str] = None, shorten: bool = False):
        if path is None:
            link = f"[{el.name}](#{el.anchor})"
        else:
            # TODO: assumes that files end with .qmd
            link = f"[{el.name}]({path}.qmd#{el.anchor})"

        description = self.summarize(el.obj)
        return self._summary_row(link, description)

    @dispatch
    def summarize(self, el: layout.Link):
         description = self.summarize(el.obj)
         return self._summary_row(f"[](`{el.name}`)", description)

    @dispatch
    def summarize(self, obj: Union[dc.Object, dc.Alias]) -> str:
        """Test"""
        # get high-level description
        doc = obj.docstring
        if doc is None:
            docstring_parts = []
        else:
            docstring_parts = doc.parsed

        if len(docstring_parts) and isinstance(
            docstring_parts[0], ds.DocstringSectionText
        ):
            description = docstring_parts[0].value
            short = description.split("\n")[0]

            return short

        return ""<|MERGE_RESOLUTION|>--- conflicted
+++ resolved
@@ -436,14 +436,7 @@
     def render(self, el: ds.DocstringSectionParameters):
         rows = list(map(self.render, el.value))
         header = ["Name", "Type", "Description", "Default"]
-<<<<<<< HEAD
-        # if rows[1][2].startswith("(Deprecated). A function name"):
-        #     import ipdb; ipdb.set_trace()
-        return tabulate(rows, header, tablefmt="github")
-=======
-
         return self._render_table(rows, header)
->>>>>>> 772feed7
 
     @dispatch
     def render(self, el: ds.DocstringParameter) -> Tuple[str]:
