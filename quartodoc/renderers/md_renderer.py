--- conflicted
+++ resolved
@@ -266,10 +266,6 @@
         if self.table_style == "description-list":
             return str(DefinitionList([row.to_definition_list() for row in rows]))
         else:
-<<<<<<< HEAD
-            row_tuples = [row.to_tuple(style) for row in rows]
-            table = tabulate(row_tuples, headers=headers, tablefmt="grid")
-=======
             # Check if any rows have names - if not, omit the Name column
             # Note: Parameters always have names, but Returns/Raises may not
             has_names = any(row.name is not None for row in rows)
@@ -285,8 +281,7 @@
                 # Standard rendering with all columns
                 row_tuples = [row.to_tuple(style) for row in rows]
 
-            table = tabulate(row_tuples, headers=headers, tablefmt="github")
->>>>>>> 1fc3fbd1
+            table = tabulate(row_tuples, headers=headers, tablefmt="grid")
             return table
 
     @staticmethod
