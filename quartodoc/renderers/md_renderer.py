import quartodoc.ast as qast

from griffe.docstrings import dataclasses as ds
from griffe import dataclasses as dc
from tabulate import tabulate
from plum import dispatch
from typing import Tuple, Union
from quartodoc import layout

from .base import Renderer, escape, sanitize, convert_rst_link_to_md



class MdRenderer(Renderer):
    """Render docstrings to markdown.

    Parameters
    ----------
    header_level: int
        The level of the header (e.g. 1 is the biggest).
    show_signature: bool
        Whether to show the function signature.
    show_signature_annotations: bool
        Whether to show annotations in the function signature.
    display_name: str
        The default name shown for documented functions. Either "name", "relative",
        "full", or "canonical". These options range from just the function name, to its
        full path relative to its package, to including the package name, to its
        the its full path relative to its .__module__.

    Examples
    --------

    >>> from quartodoc import MdRenderer, get_object
    >>> renderer = MdRenderer(header_level=2)
    >>> f = get_object("quartodoc", "get_object")
    >>> print(renderer.render(f)[:81])
    ## get_object
    `get_object(module: str, object_name: str, parser: str = 'numpy')`

    """

    style = "markdown"

    def __init__(
        self,
        header_level: int = 2,
        show_signature: bool = True,
        show_signature_annotations: bool = False,
        display_name: str = "name",
        hook_pre=None,
        use_interlinks = False,

    ):
        self.header_level = header_level
        self.show_signature = show_signature
        self.show_signature_annotations = show_signature_annotations
        self.display_name = display_name
        self.hook_pre = hook_pre
        self.use_interlinks = use_interlinks

    def _render_annotation(self, el: "str | dc.Name | dc.Expression | None"):
        if isinstance(el, (type(None), str)):
            return el

        # TODO: maybe there is a way to get tabulate to handle this?
        # unescaped pipes screw up table formatting
        return sanitize(el.full)

    def _fetch_object_dispname(self, el: "dc.Alias | dc.Object"):
        # TODO: copied from Builder, should move into util function
        if self.display_name == "name":
            return el.name
        elif self.display_name == "relative":
            return ".".join(el.path.split(".")[1:])

        elif self.display_name == "full":
            return el.path

        elif self.display_name == "canonical":
            return el.canonical_path

        raise ValueError(f"Unsupported display_name: `{self.display_name}`")

    # signature method --------------------------------------------------------

    @dispatch
    def signature(self, el: dc.Alias):
        return self.signature(el.target)

    @dispatch
    def signature(self, el: Union[dc.Class, dc.Function]):
        name = self._fetch_object_dispname(el)
        pars = self.render(el.parameters)

        return f"`{name}({pars})`"

    @dispatch
    def signature(self, el: Union[dc.Module, dc.Attribute]):
        name = self._fetch_object_dispname(el)
        return f"`{name}`"

        
    # render method -----------------------------------------------------------

    @dispatch
    def render(self, el):
        raise NotImplementedError(f"Unsupported type: {type(el)}")

    @dispatch
    def render(self, el: str):
        return el

<<<<<<< HEAD
    # render layouts ==========================================================

    @dispatch
    def render(self, el: layout.Page):
        result = map(self.render, el.contents)

        return "\n\n".join(result)

    @dispatch
    def render(self, el: layout.Doc):
        raise NotImplementedError(f"Unsupported Doc type: {type(el)}")

    @dispatch
    def render(self, el: layout.DocClass):
        # TODO: render table of methods
        if el.members:
            sub_header = "#" * (self.header_level + 1)
            raw_attrs = [x for x in el.members if isinstance(x.obj, dc.Attribute)]
            raw_meths = [x for x in el.members if isinstance(x.obj, dc.Function)]

            _attrs_table = "\n\n".join(map(self.summarize, raw_attrs))
            _meths_table = "\n\n".join(map(self.summarize, raw_meths))

            attrs = f"{sub_header} Attributes\n\n{_attrs_table}"
            meths = f"{sub_header} Methods\n\n{_meths_table}"
        else:
            attrs = ""
            meths = ""

        body = self.render(el.obj)
        return body + "\n\n".join([attrs, meths])

    @dispatch
    def render(self, el: layout.DocFunction):
        return self.render(el.obj)

    @dispatch
    def render(self, el: layout.DocAttribute):
        return self.render(el.obj)

    # render griffe objects ===================================================

=======
>>>>>>> 1679759b
    @dispatch
    def render(self, el: Union[dc.Object, dc.Alias]):
        """Render high level objects representing functions, classes, etc.."""

        str_sig = self.signature(el)

<<<<<<< HEAD
        # TODO: support anchors that are not fully qualified paths?
        # e.g. get_object, rather than quartodoc.get_object
        _anchor = f"{{ #{el.path} }}"
=======
        _str_dispname = self._fetch_object_dispname(el)
        _anchor = f"{{ #{_str_dispname} }}"
>>>>>>> 1679759b
        str_title = f"{'#' * self.header_level} {_str_dispname} {_anchor}"

        str_body = []
        if el.docstring is None:
            pass
        else:
            for section in el.docstring.parsed:
                new_el = qast.transform(section)
                title = new_el.kind.value
                body = self.render(new_el)

                if title != "text":
                    header = f"{'#' * (self.header_level + 1)} {title.title()}"
                    str_body.append("\n\n".join([header, body]))
                else:
                    str_body.append(body)

        if self.show_signature:
            parts = [str_title, str_sig, *str_body]
        else:
            parts = [str_title, *str_body]

        return "\n\n".join(parts)

    # signature parts -------------------------------------------------------------

    @dispatch
    def render(self, el: dc.Parameters):
        return ", ".join(map(self.render, el))

    @dispatch
    def render(self, el: dc.Parameter):
        # TODO: missing annotation
        splats = {dc.ParameterKind.var_keyword, dc.ParameterKind.var_positional}
        has_default = el.default and el.kind not in splats

        annotation = self._render_annotation(el.annotation)
        if self.show_signature_annotations:
            if annotation and has_default:
                return f"{el.name}: {el.annotation} = {el.default}"
            elif annotation:
                return f"{el.name}: {el.annotation}"
        elif has_default:
            return f"{el.name}={el.default}"

        return el.name

    # docstring parts -------------------------------------------------------------

    # text ----
    # note this can be a number of things. for example, opening docstring text,
    # or a section with a header not included in the numpydoc standard
    @dispatch
    def render(self, el: ds.DocstringSectionText):
        new_el = qast.transform(el)
        if isinstance(new_el, ds.DocstringSectionText):
            # ensures we don't recurse forever
            return el.value

        return self.render(new_el)

    # parameters ----

    @dispatch
    def render(self, el: ds.DocstringSectionParameters):
        rows = list(map(self.render, el.value))
        header = ["Name", "Type", "Description", "Default"]

        return tabulate(rows, header, tablefmt="github")

    @dispatch
    def render(self, el: ds.DocstringParameter) -> Tuple[str]:
        # TODO: if default is not, should return the word "required" (unescaped)
        default = "required" if el.default is None else escape(el.default)

        annotation = self._render_annotation(el.annotation)
        return (escape(el.name), annotation, sanitize(el.description), default)

    # attributes ----

    @dispatch
    def render(self, el: ds.DocstringSectionAttributes):
        header = ["Name", "Type", "Description"]
        rows = list(map(self.render, el.value))

        return tabulate(rows, header, tablefmt="github")

    @dispatch
    def render(self, el: ds.DocstringAttribute):
        annotation = self._render_annotation(el.annotation)
        return el.name, self.render(annotation), el.description

    # warnings ----

    @dispatch
    def render(self, el: qast.DocstringSectionWarnings):
        return el.value

    # see also ----

    @dispatch
    def render(self, el: qast.DocstringSectionSeeAlso):
        # TODO: attempt to parse See Also sections
        return convert_rst_link_to_md(el.value)

    # notes ----

    @dispatch
    def render(self, el: qast.DocstringSectionNotes):
        return el.value

    # examples ----

    @dispatch
    def render(self, el: ds.DocstringSectionExamples):
        # its value is a tuple: DocstringSectionKind["text" | "examples"], str
        data = map(qast.transform, el.value)
        return "\n\n".join(list(map(self.render, data)))

    @dispatch
    def render(self, el: qast.ExampleCode):
        return f"""```python
{el.value}
```"""

    @dispatch
    def render(self, el: qast.ExampleText):
        return el.value

    # returns ----

    @dispatch
    def render(self, el: Union[ds.DocstringSectionReturns, ds.DocstringSectionRaises]):
        rows = list(map(self.render, el.value))
        header = ["Type", "Description"]

        return tabulate(rows, header, tablefmt="github")

    @dispatch
    def render(self, el: Union[ds.DocstringReturn, ds.DocstringRaise]):
        # similar to DocstringParameter, but no name or default
        annotation = self._render_annotation(el.annotation)
        return (annotation, el.description)

    # unsupported parts ----

    @dispatch.multi(
        (ds.DocstringAdmonition,),
        (ds.DocstringDeprecated,),
        (ds.DocstringWarn,),
        (ds.DocstringYield,),
        (ds.DocstringReceive,),
        (ds.DocstringAttribute,),
    )
    def render(self, el):
        raise NotImplementedError(f"{type(el)}")

    
    # Summarize ===============================================================
    # this method returns a summary description, such as a table summarizing a
    # layout.Section, or a row in the table for layout.Page or layout.DocFunction.

    @dispatch
    def summarize(self, el):
        """Produce a summary table."""

        raise NotImplementedError("Unsupported type: {type(el)}")

    @dispatch
    def summarize(self, el: layout.Layout):
        rendered_sections = list(map(self.summarize, el.sections))
        return "\n\n".join(rendered_sections)

    @dispatch
    def summarize(self, el: layout.Section):
        header = f"## {el.title}\n\n{el.desc}"

        thead = "| | |\n| --- | --- |"

        rendered = []
        for child in el.contents:
            rendered.append(self.summarize(child))

        str_func_table = "\n".join([thead, *rendered])
        return f"{header}\n\n{str_func_table}"

    @dispatch
    def summarize(self, el: layout.Page):
        if len(el.contents) > 1 and not el.flatten:
            if el.summary is not None:
                return self._summary_row(f"[{el.summary.name}]({el.path})", el.summary.desc)

            raise ValueError(
                "Cannot summarize Page. Either set its `summary` attribute with name "
                "and description details, or set `flatten` to True."
            )

        else:
            rows = [self.summarize(entry, el.path) for entry in el.contents]
            return "\n".join(rows)

    @dispatch
    def summarize(self, el: layout.MemberPage):
        # TODO: model should validate these only have a single entry
        return self.summarize(el.contents[0], el.path, shorten = True)

    @dispatch
    def summarize(self, el: layout.Doc, path: str | None = None, shorten: bool = False):
        if path is None:
            link = f"[{el.name}](#{el.anchor})]"
        else:
            # TODO: assumes that files end with .qmd
            link = f"[{el.name}]({path}.qmd#{el.anchor})"

        description = self.summarize(el.obj)
        return self._summary_row(link, description)

    @dispatch
    def summarize(self, el: layout.Link):
         description = self.summarize(el.obj)
         return self._summary_row(f"[](`{el.name}`)", description)

    @dispatch
    def summarize(self, obj: Union[dc.Object, dc.Alias]) -> str:
        # get high-level description
        doc = obj.docstring
        if doc is None:
            docstring_parts = []
        else:
            docstring_parts = doc.parsed

        if len(docstring_parts) and isinstance(
            docstring_parts[0], ds.DocstringSectionText
        ):
            description = docstring_parts[0].value
            short = description.split("\n")[0]

            return short

        return ""

    @staticmethod
    def _summary_row(link, description):
        return f"| {link} | {description} |"<|MERGE_RESOLUTION|>--- conflicted
+++ resolved
@@ -111,7 +111,6 @@
     def render(self, el: str):
         return el
 
-<<<<<<< HEAD
     # render layouts ==========================================================
 
     @dispatch
@@ -154,22 +153,19 @@
 
     # render griffe objects ===================================================
 
-=======
->>>>>>> 1679759b
     @dispatch
     def render(self, el: Union[dc.Object, dc.Alias]):
         """Render high level objects representing functions, classes, etc.."""
 
         str_sig = self.signature(el)
 
-<<<<<<< HEAD
+        _str_dispname = self._fetch_object_dispname(el)
+        _str_pars = self.render(el.parameters)
+        str_sig = f"`{_str_dispname}({_str_pars})`"
+
         # TODO: support anchors that are not fully qualified paths?
         # e.g. get_object, rather than quartodoc.get_object
         _anchor = f"{{ #{el.path} }}"
-=======
-        _str_dispname = self._fetch_object_dispname(el)
-        _anchor = f"{{ #{_str_dispname} }}"
->>>>>>> 1679759b
         str_title = f"{'#' * self.header_level} {_str_dispname} {_anchor}"
 
         str_body = []
