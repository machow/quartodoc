--- conflicted
+++ resolved
@@ -10,15 +10,6 @@
     return f"`{val}`"
 
 
-<<<<<<< HEAD
-def sanitize(val: str) -> str:
-    return (
-        val.replace("\n", " ")
-        .replace("|", "\\|")
-        .replace("[", "\\[")
-        .replace("]", "\\]")
-    )
-=======
 def sanitize(val: str, allow_markdown=False):
     # sanitize common tokens that break tables
     res = val.replace("\n", " ").replace("|", "\\|")
@@ -29,7 +20,6 @@
         return res.replace("[", "\\[").replace("]", "\\]")
 
     return res
->>>>>>> 772feed7
 
 
 def convert_rst_link_to_md(rst):
