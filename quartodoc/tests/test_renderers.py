import pytest
import griffe.docstrings.dataclasses as ds
import griffe.expressions as exp

from quartodoc.renderers import MdRenderer
<<<<<<< HEAD
from quartodoc import layout
from quartodoc import get_object, blueprint
=======
from quartodoc import Auto, blueprint, get_object
>>>>>>> bb335009


@pytest.fixture
def renderer():
    return MdRenderer()


def test_render_param_kwargs(renderer):
    f = get_object("quartodoc.tests.example_signature.no_annotations")
    res = renderer.render(f.parameters)

    assert res == "a, b=1, *args, c, d=2, **kwargs"


def test_render_param_kwargs_annotated():
    renderer = MdRenderer(show_signature_annotations=True)
    f = get_object("quartodoc.tests.example_signature.yes_annotations")

    res = renderer.render(f.parameters)

    assert (
        res
        == "a: int, b: int = 1, *args: list\\[str\\], c: int, d: int, **kwargs: dict\\[str, str\\]"
    )


@pytest.mark.parametrize(
    "src, dst",
    [
        ("example_signature.pos_only", "x, /, a, b=2"),
        ("example_signature.kw_only", "x, *, a, b=2"),
        ("example_signature.early_args", "x, *args, a, b=2, **kwargs"),
        ("example_signature.late_args", "x, a, b=2, *args, **kwargs"),
    ],
)
def test_render_param_kwonly(src, dst, renderer):
    f = get_object("quartodoc.tests", src)

    res = renderer.render(f.parameters)
    assert res == dst


@pytest.mark.parametrize(
    "pair",
    [
        [ds.DocstringSectionParameters, ds.DocstringParameter],
        [ds.DocstringSectionAttributes, ds.DocstringAttribute],
        [ds.DocstringSectionReturns, ds.DocstringReturn],
    ],
)
def test_render_table_description_interlink(renderer, pair):
    interlink = "[](`abc`)"
    cls_section, cls_par = pair
    pars = cls_section([cls_par(name="x", description=interlink)])

    res = renderer.render(pars)
    assert interlink in res


<<<<<<< HEAD
@pytest.mark.parametrize(
    "section, dst",
    [
        (layout.Section(title="abc"), "## abc"),
        (layout.Section(subtitle="abc"), "### abc"),
        (layout.Section(title="abc", desc="zzz"), "## abc\n\nzzz"),
        (layout.Section(subtitle="abc", desc="zzz"), "### abc\n\nzzz"),
    ],
)
def test_render_summarize_section_title(renderer, section, dst):
    res = renderer.summarize(section)

    assert res == dst


def test_render_summarize_section_contents(renderer):
    obj = blueprint(layout.Auto(name="a_func", package="quartodoc.tests.example"))
    section = layout.Section(title="abc", desc="zzz", contents=[obj])
    res = renderer.summarize(section)

    table = (
        "| | |\n| --- | --- |\n"
        "| [a_func](#quartodoc.tests.example.a_func) | A function |"
    )
    assert res == f"## abc\n\nzzz\n\n{table}"
=======
def test_render_doc_attribute(renderer):
    attr = ds.DocstringAttribute(
        name="abc",
        description="xyz",
        annotation=exp.Expression(exp.Name("Optional", full="Optional"), "[", "]"),
        value=1,
    )

    res = renderer.render(attr)

    assert res == ["abc", r"Optional\[\]", "xyz"]


@pytest.mark.parametrize("children", ["embedded", "flat"])
def test_render_doc_module(snapshot, renderer, children):
    bp = blueprint(Auto(name="quartodoc.tests.example", children=children))
    res = renderer.render(bp)

    assert res == snapshot


@pytest.mark.parametrize("children", ["embedded", "flat"])
def test_render_doc_class(snapshot, renderer, children):
    bp = blueprint(Auto(name="quartodoc.tests.example_class.C", children=children))
    res = renderer.render(bp)

    assert res == snapshot


def test_render_doc_class_attributes_section(snapshot, renderer):
    bp = blueprint(Auto(name="quartodoc.tests.example_class.AttributesTable"))
    res = renderer.render(bp)

    assert res == snapshot
>>>>>>> bb335009
<|MERGE_RESOLUTION|>--- conflicted
+++ resolved
@@ -3,12 +3,7 @@
 import griffe.expressions as exp
 
 from quartodoc.renderers import MdRenderer
-<<<<<<< HEAD
-from quartodoc import layout
-from quartodoc import get_object, blueprint
-=======
-from quartodoc import Auto, blueprint, get_object
->>>>>>> bb335009
+from quartodoc import layout, get_object, blueprint, Auto
 
 
 @pytest.fixture
@@ -68,7 +63,6 @@
     assert interlink in res
 
 
-<<<<<<< HEAD
 @pytest.mark.parametrize(
     "section, dst",
     [
@@ -94,7 +88,8 @@
         "| [a_func](#quartodoc.tests.example.a_func) | A function |"
     )
     assert res == f"## abc\n\nzzz\n\n{table}"
-=======
+
+
 def test_render_doc_attribute(renderer):
     attr = ds.DocstringAttribute(
         name="abc",
@@ -128,5 +123,4 @@
     bp = blueprint(Auto(name="quartodoc.tests.example_class.AttributesTable"))
     res = renderer.render(bp)
 
-    assert res == snapshot
->>>>>>> bb335009
+    assert res == snapshot