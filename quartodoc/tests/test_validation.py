import copy
import pytest
<<<<<<< HEAD
=======

>>>>>>> 772feed7
from quartodoc.autosummary import Builder

pytest.skip(allow_module_level=True)

EXAMPLE_SECTIONS = [
    {
        "title": "Preperation Functions",
        "desc": "Functions that fetch objects.\nThey prepare a representation of the site.\n",
        "contents": ["Auto", "blueprint", "collect", "get_object", "preview"],
    },
    {
        "title": "Docstring Renderers",
        "desc": "Renderers convert parsed docstrings into a target format, like markdown.\n",
        "contents": [
            {"name": "MdRenderer", "children": "linked"},
            {"name": "MdRenderer.render", "dynamic": True},
            {"name": "MdRenderer.render_annotation", "dynamic": True},
            {"name": "MdRenderer.render_header", "dynamic": True},
        ],
    },
    {
        "title": "API Builders",
        "desc": "Builders build documentation. They tie all the pieces\nof quartodoc together.\n",
        "contents": [
            {"kind": "auto", "name": "Builder", "members": []},
            "Builder.from_quarto_config",
            "Builder.build",
            "Builder.write_index",
        ],
    },
]


@pytest.fixture
def sections():
    return copy.deepcopy(EXAMPLE_SECTIONS)


def check_ValueError(sections):
    "Check that a ValueError is raised when creating a `Builder` instance. Return the error message as a string."
    with pytest.raises(ValueError) as e:
        Builder(sections=sections, package="quartodoc")
    return str(e.value)


def test_valid_yaml(sections):
    "Test that valid YAML passes validation"
    Builder(sections=sections, package="quartodoc")
<<<<<<< HEAD


def test_missing_title(sections):
    "Test that missing title raises an error"
    del sections[0]["title"]
    msg = check_ValueError(sections)
    assert "- Missing field `title` for element 0 in the list for `sections`" in msg


def test_missing_desc(sections):
    "Test that a missing description raises an error"
    sections = copy.deepcopy(EXAMPLE_SECTIONS)
    del sections[2]["desc"]
    msg = check_ValueError(sections)
    assert "- Missing field `desc` for element 2 in the list for `sections`" in msg

=======

>>>>>>> 772feed7

def test_missing_name_contents_1(sections):
    "Test that a missing name in contents raises an error"
    del sections[2]["contents"][0]["name"]
    msg = check_ValueError(sections)
    assert (
        "- Missing field `name` for element 0 in the list for `contents` located in element 2 in the list for `sections`"
        in msg
    )


def test_missing_name_contents_2(sections):
    "Test that a missing name in contents raises an error in a different section."
    del sections[1]["contents"][0]["name"]
    msg = check_ValueError(sections)
    assert (
        "- Missing field `name` for element 0 in the list for `contents` located in element 1 in the list for `sections`"
        in msg
    )


def test_misplaced_kindpage(sections):
    "Test that a misplaced kind: page raises an error"
    sections[0]["kind"] = "page"
    msg = check_ValueError(sections)
    assert (
        " - Missing field `path` for element 0 in the list for `sections`, which you need when setting `kind: page`."
        in msg
    )<|MERGE_RESOLUTION|>--- conflicted
+++ resolved
@@ -1,9 +1,6 @@
 import copy
 import pytest
-<<<<<<< HEAD
-=======
 
->>>>>>> 772feed7
 from quartodoc.autosummary import Builder
 
 pytest.skip(allow_module_level=True)
@@ -52,7 +49,6 @@
 def test_valid_yaml(sections):
     "Test that valid YAML passes validation"
     Builder(sections=sections, package="quartodoc")
-<<<<<<< HEAD
 
 
 def test_missing_title(sections):
@@ -69,9 +65,6 @@
     msg = check_ValueError(sections)
     assert "- Missing field `desc` for element 2 in the list for `sections`" in msg
 
-=======
-
->>>>>>> 772feed7
 
 def test_missing_name_contents_1(sections):
     "Test that a missing name in contents raises an error"
