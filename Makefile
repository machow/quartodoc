--- conflicted
+++ resolved
@@ -19,14 +19,9 @@
 
 examples/%/_site: examples/%/_quarto.yml
 	cd examples/$* \
-<<<<<<< HEAD
-		&& quarto add --no-prompt ../..
-	cd examples/$* && quartodoc build _quarto.yml --verbose
-=======
 		&& quarto add --no-prompt ../.. \
 		&& quarto add --no-prompt quarto-ext/shinylive
 	cd examples/$* && quartodoc build --config _quarto.yml --verbose
->>>>>>> d89c03f5
 	cd examples/$* && quartodoc interlinks
 	quarto render $(dir $<)
 
